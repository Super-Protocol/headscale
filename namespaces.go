--- conflicted
+++ resolved
@@ -167,38 +167,6 @@
 	return machines, nil
 }
 
-<<<<<<< HEAD
-// ListSharedMachinesInNamespace returns all the machines that are shared to the specified namespace.
-func (h *Headscale) ListSharedMachinesInNamespace(name string) ([]Machine, error) {
-	err := CheckNamespaceName(name)
-	if err != nil {
-		return nil, err
-	}
-	namespace, err := h.GetNamespace(name)
-	if err != nil {
-		return nil, err
-	}
-	sharedMachines := []SharedMachine{}
-	if err := h.db.Preload("Namespace").Where(&SharedMachine{NamespaceID: namespace.ID}).Find(&sharedMachines).Error; err != nil {
-		return nil, err
-	}
-
-	machines := []Machine{}
-	for _, sharedMachine := range sharedMachines {
-		machine, err := h.GetMachineByID(
-			sharedMachine.MachineID,
-		) // otherwise not everything comes filled
-		if err != nil {
-			return nil, err
-		}
-		machines = append(machines, *machine)
-	}
-
-	return machines, nil
-}
-
-=======
->>>>>>> 8689a39c
 // SetMachineNamespace assigns a Machine to a namespace.
 func (h *Headscale) SetMachineNamespace(machine *Machine, namespaceName string) error {
 	err := CheckNamespaceName(namespaceName)
