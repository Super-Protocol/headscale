package headscale

import (
	"encoding/binary"
	"encoding/json"
	"errors"
	"fmt"
	"io"
	"net/http"
	"strings"
	"time"

	"github.com/rs/zerolog/log"

	"github.com/gin-gonic/gin"
	"github.com/klauspost/compress/zstd"
	"gorm.io/gorm"
	"tailscale.com/tailcfg"
	"tailscale.com/types/wgkey"
)

// KeyHandler provides the Headscale pub key
// Listens in /key
func (h *Headscale) KeyHandler(c *gin.Context) {
	c.Data(200, "text/plain; charset=utf-8", []byte(h.publicKey.HexString()))
}

// RegisterWebAPI shows a simple message in the browser to point to the CLI
// Listens in /register
func (h *Headscale) RegisterWebAPI(c *gin.Context) {
	mKeyStr := c.Query("key")
	if mKeyStr == "" {
		c.String(http.StatusBadRequest, "Wrong params")
		return
	}

	c.Data(http.StatusOK, "text/html; charset=utf-8", []byte(fmt.Sprintf(`
	<html>
	<body>
	<h1>headscale</h1>
	<p>
		Run the command below in the headscale server to add this machine to your network:
	</p>

	<p>
		<code>
			<b>headscale -n NAMESPACE nodes register %s</b>
		</code>
	</p>

	</body>
	</html>

	`, mKeyStr)))
}

// RegistrationHandler handles the actual registration process of a machine
// Endpoint /machine/:id
func (h *Headscale) RegistrationHandler(c *gin.Context) {
	body, _ := io.ReadAll(c.Request.Body)
	mKeyStr := c.Param("id")
	mKey, err := wgkey.ParseHex(mKeyStr)
	if err != nil {
		log.Error().
			Str("handler", "Registration").
			Err(err).
			Msg("Cannot parse machine key")
		machineRegistrations.WithLabelValues("unknown", "web", "error", "unknown").Inc()
		c.String(http.StatusInternalServerError, "Sad!")
		return
	}
	req := tailcfg.RegisterRequest{}
	err = decode(body, &req, &mKey, h.privateKey)
	if err != nil {
		log.Error().
			Str("handler", "Registration").
			Err(err).
			Msg("Cannot decode message")
		machineRegistrations.WithLabelValues("unknown", "web", "error", "unknown").Inc()
		c.String(http.StatusInternalServerError, "Very sad!")
		return
	}

	now := time.Now().UTC()
	m, err := h.GetMachineByMachineKey(mKey.HexString())
	if errors.Is(err, gorm.ErrRecordNotFound) {
		log.Info().Str("machine", req.Hostinfo.Hostname).Msg("New machine")
		newMachine := Machine{
			Expiry:     &time.Time{},
			MachineKey: mKey.HexString(),
			Name:       req.Hostinfo.Hostname,
		}
		if err := h.db.Create(&newMachine).Error; err != nil {
			log.Error().
				Str("handler", "Registration").
				Err(err).
				Msg("Could not create row")
			machineRegistrations.WithLabelValues("unknown", "web", "error", m.Namespace.Name).Inc()
			return
		}
		m = &newMachine
	}

	if !m.Registered && req.Auth.AuthKey != "" {
		h.handleAuthKey(c, h.db, mKey, req, *m)
		return
	}

	resp := tailcfg.RegisterResponse{}

	// We have the updated key!
	if m.NodeKey == wgkey.Key(req.NodeKey).HexString() {

		// The client sends an Expiry in the past if the client is requesting a logout
		if !req.Expiry.IsZero() && req.Expiry.UTC().Before(now) {
			log.Info().
				Str("handler", "Registration").
				Str("machine", m.Name).
				Msg("Client requested logout")

			m.Expiry = &req.Expiry // save the expiry so that the machine is marked as expired
			h.db.Save(&m)

			resp.AuthURL = ""
			resp.MachineAuthorized = false
			resp.User = *m.Namespace.toUser()
			respBody, err := encode(resp, &mKey, h.privateKey)
			if err != nil {
				log.Error().
					Str("handler", "Registration").
					Err(err).
					Msg("Cannot encode message")
				c.String(http.StatusInternalServerError, "")
				return
			}
			c.Data(200, "application/json; charset=utf-8", respBody)
			return
		}

		if m.Registered && m.Expiry.UTC().After(now) {
			// The machine registration is valid, respond with redirect to /map
			log.Debug().
				Str("handler", "Registration").
				Str("machine", m.Name).
				Msg("Client is registered and we have the current NodeKey. All clear to /map")

			resp.AuthURL = ""
			resp.MachineAuthorized = true
			resp.User = *m.Namespace.toUser()
			resp.Login = *m.Namespace.toLogin()

			respBody, err := encode(resp, &mKey, h.privateKey)
			if err != nil {
				log.Error().
					Str("handler", "Registration").
					Err(err).
					Msg("Cannot encode message")
				machineRegistrations.WithLabelValues("update", "web", "error", m.Namespace.Name).Inc()
				c.String(http.StatusInternalServerError, "")
				return
			}
			machineRegistrations.WithLabelValues("update", "web", "success", m.Namespace.Name).Inc()
			c.Data(200, "application/json; charset=utf-8", respBody)
			return
		}

		// The client has registered before, but has expired
		log.Debug().
			Str("handler", "Registration").
			Str("machine", m.Name).
			Msg("Machine registration has expired. Sending a authurl to register")

		if h.cfg.OIDCIssuer != "" {
			resp.AuthURL = fmt.Sprintf("%s/oidc/register/%s",
				strings.TrimSuffix(h.cfg.ServerURL, "/"), mKey.HexString())
		} else {
			resp.AuthURL = fmt.Sprintf("%s/register?key=%s",
				strings.TrimSuffix(h.cfg.ServerURL, "/"), mKey.HexString())
		}

		m.RequestedExpiry = &req.Expiry // save the requested expiry time for retrieval later in the authentication flow
		h.db.Save(&m)

		respBody, err := encode(resp, &mKey, h.privateKey)
		if err != nil {
			log.Error().
				Str("handler", "Registration").
				Err(err).
				Msg("Cannot encode message")
			machineRegistrations.WithLabelValues("new", "web", "error", m.Namespace.Name).Inc()
			c.String(http.StatusInternalServerError, "")
			return
		}
		machineRegistrations.WithLabelValues("new", "web", "success", m.Namespace.Name).Inc()
		c.Data(200, "application/json; charset=utf-8", respBody)
		return
	}

	// The NodeKey we have matches OldNodeKey, which means this is a refresh after a key expiration
	if m.NodeKey == wgkey.Key(req.OldNodeKey).HexString() && m.Expiry.UTC().After(now) {
		log.Debug().
			Str("handler", "Registration").
			Str("machine", m.Name).
			Msg("We have the OldNodeKey in the database. This is a key refresh")
		m.NodeKey = wgkey.Key(req.NodeKey).HexString()
		h.db.Save(&m)

		resp.AuthURL = ""
		resp.User = *m.Namespace.toUser()
		respBody, err := encode(resp, &mKey, h.privateKey)
		if err != nil {
			log.Error().
				Str("handler", "Registration").
				Err(err).
				Msg("Cannot encode message")
			c.String(http.StatusInternalServerError, "Extremely sad!")
			return
		}
		c.Data(200, "application/json; charset=utf-8", respBody)
		return
	}

	// The machine registration is new, redirect the client to the registration URL
	log.Debug().
		Str("handler", "Registration").
		Str("machine", m.Name).
		Msg("The node is sending us a new NodeKey, sending auth url")
	if h.cfg.OIDCIssuer != "" {
		resp.AuthURL = fmt.Sprintf("%s/oidc/register/%s", strings.TrimSuffix(h.cfg.ServerURL, "/"), mKey.HexString())
	} else {
		resp.AuthURL = fmt.Sprintf("%s/register?key=%s",
			strings.TrimSuffix(h.cfg.ServerURL, "/"), mKey.HexString())
	}

	m.RequestedExpiry = &req.Expiry                // save the requested expiry time for retrieval later in the authentication flow
	m.NodeKey = wgkey.Key(req.NodeKey).HexString() // save the NodeKey
	h.db.Save(&m)

	respBody, err := encode(resp, &mKey, h.privateKey)
	if err != nil {
		log.Error().
			Str("handler", "Registration").
			Err(err).
			Msg("Cannot encode message")
		c.String(http.StatusInternalServerError, "")
		return
	}
	c.Data(200, "application/json; charset=utf-8", respBody)
}

func (h *Headscale) getMapResponse(mKey wgkey.Key, req tailcfg.MapRequest, m *Machine) ([]byte, error) {
	log.Trace().
		Str("func", "getMapResponse").
		Str("machine", req.Hostinfo.Hostname).
		Msg("Creating Map response")
	node, err := m.toNode(h.cfg.BaseDomain, h.cfg.DNSConfig, true)
	if err != nil {
		log.Error().
			Str("func", "getMapResponse").
			Err(err).
			Msg("Cannot convert to node")
		return nil, err
	}

	peers, err := h.getPeers(m)
	if err != nil {
		log.Error().
			Str("func", "getMapResponse").
			Err(err).
			Msg("Cannot fetch peers")
		return nil, err
	}

	profile := tailcfg.UserProfile{
		ID:          tailcfg.UserID(m.NamespaceID),
		LoginName:   m.Namespace.Name,
		DisplayName: m.Namespace.Name,
	}

	nodePeers, err := peers.toNodes(h.cfg.BaseDomain, h.cfg.DNSConfig, true)
	if err != nil {
		log.Error().
			Str("func", "getMapResponse").
			Err(err).
			Msg("Failed to convert peers to Tailscale nodes")
		return nil, err
	}

	var dnsConfig *tailcfg.DNSConfig
	if h.cfg.DNSConfig != nil && h.cfg.DNSConfig.Proxied { // if MagicDNS is enabled
		// Only inject the Search Domain of the current namespace - shared nodes should use their full FQDN
		dnsConfig = h.cfg.DNSConfig.Clone()
		dnsConfig.Domains = append(dnsConfig.Domains, fmt.Sprintf("%s.%s", m.Namespace.Name, h.cfg.BaseDomain))
	} else {
		dnsConfig = h.cfg.DNSConfig
	}

	resp := tailcfg.MapResponse{
		KeepAlive:    false,
		Node:         node,
		Peers:        nodePeers,
		DNSConfig:    dnsConfig,
		Domain:       h.cfg.BaseDomain,
		PacketFilter: *h.aclRules,
		DERPMap:      h.cfg.DerpMap,

		// TODO(juanfont): We should send the profiles of all the peers (this own namespace + those from the shared peers)
		UserProfiles: []tailcfg.UserProfile{profile},
	}
	log.Trace().
		Str("func", "getMapResponse").
		Str("machine", req.Hostinfo.Hostname).
		// Interface("payload", resp).
		Msgf("Generated map response: %s", tailMapResponseToString(resp))

	var respBody []byte
	if req.Compress == "zstd" {
		src, _ := json.Marshal(resp)

		encoder, _ := zstd.NewWriter(nil)
		srcCompressed := encoder.EncodeAll(src, nil)
		respBody, err = encodeMsg(srcCompressed, &mKey, h.privateKey)
		if err != nil {
			return nil, err
		}
	} else {
		respBody, err = encode(resp, &mKey, h.privateKey)
		if err != nil {
			return nil, err
		}
	}
	// declare the incoming size on the first 4 bytes
	data := make([]byte, 4)
	binary.LittleEndian.PutUint32(data, uint32(len(respBody)))
	data = append(data, respBody...)
	return data, nil
}

func (h *Headscale) getMapKeepAliveResponse(mKey wgkey.Key, req tailcfg.MapRequest, m *Machine) ([]byte, error) {
	resp := tailcfg.MapResponse{
		KeepAlive: true,
	}
	var respBody []byte
	var err error
	if req.Compress == "zstd" {
		src, _ := json.Marshal(resp)
		encoder, _ := zstd.NewWriter(nil)
		srcCompressed := encoder.EncodeAll(src, nil)
		respBody, err = encodeMsg(srcCompressed, &mKey, h.privateKey)
		if err != nil {
			return nil, err
		}
	} else {
		respBody, err = encode(resp, &mKey, h.privateKey)
		if err != nil {
			return nil, err
		}
	}
	data := make([]byte, 4)
	binary.LittleEndian.PutUint32(data, uint32(len(respBody)))
	data = append(data, respBody...)
	return data, nil
}

func (h *Headscale) handleAuthKey(c *gin.Context, db *gorm.DB, idKey wgkey.Key, req tailcfg.RegisterRequest, m Machine) {
	log.Debug().
		Str("func", "handleAuthKey").
		Str("machine", req.Hostinfo.Hostname).
		Msgf("Processing auth key for %s", req.Hostinfo.Hostname)
	resp := tailcfg.RegisterResponse{}
	pak, err := h.checkKeyValidity(req.Auth.AuthKey)
	if err != nil {
		log.Error().
			Str("func", "handleAuthKey").
			Str("machine", m.Name).
			Err(err).
			Msg("Failed authentication via AuthKey")
		resp.MachineAuthorized = false
		respBody, err := encode(resp, &idKey, h.privateKey)
		if err != nil {
			log.Error().
				Str("func", "handleAuthKey").
				Str("machine", m.Name).
				Err(err).
				Msg("Cannot encode message")
			c.String(http.StatusInternalServerError, "")
			machineRegistrations.WithLabelValues("new", "authkey", "error", m.Namespace.Name).Inc()
			return
		}
		c.Data(401, "application/json; charset=utf-8", respBody)
		log.Error().
			Str("func", "handleAuthKey").
			Str("machine", m.Name).
			Msg("Failed authentication via AuthKey")
		machineRegistrations.WithLabelValues("new", "authkey", "error", m.Namespace.Name).Inc()
		return
	}

	log.Debug().
		Str("func", "handleAuthKey").
		Str("machine", m.Name).
		Msg("Authentication key was valid, proceeding to acquire an IP address")
	ip, err := h.getAvailableIP()
	if err != nil {
		log.Error().
			Str("func", "handleAuthKey").
			Str("machine", m.Name).
			Msg("Failed to find an available IP")
		machineRegistrations.WithLabelValues("new", "authkey", "error", m.Namespace.Name).Inc()
		return
	}
	log.Info().
		Str("func", "handleAuthKey").
		Str("machine", m.Name).
		Str("ip", ip.String()).
		Msgf("Assigning %s to %s", ip, m.Name)

	m.AuthKeyID = uint(pak.ID)
	m.IPAddress = ip.String()
	m.NamespaceID = pak.NamespaceID
	m.NodeKey = wgkey.Key(req.NodeKey).HexString() // we update it just in case
	m.Registered = true
	m.RegisterMethod = "authKey"
	db.Save(&m)

<<<<<<< HEAD
	h.updateMachineExpiry(&m) // TODO: do we want to do different expiry times for AuthKeys?
=======
	pak.Used = true
	db.Save(&pak)
>>>>>>> a9a1a8fb

	resp.MachineAuthorized = true
	resp.User = *pak.Namespace.toUser()
	respBody, err := encode(resp, &idKey, h.privateKey)
	if err != nil {
		log.Error().
			Str("func", "handleAuthKey").
			Str("machine", m.Name).
			Err(err).
			Msg("Cannot encode message")
		machineRegistrations.WithLabelValues("new", "authkey", "error", m.Namespace.Name).Inc()
		c.String(http.StatusInternalServerError, "Extremely sad!")
		return
	}
	machineRegistrations.WithLabelValues("new", "authkey", "success", m.Namespace.Name).Inc()
	c.Data(200, "application/json; charset=utf-8", respBody)
	log.Info().
		Str("func", "handleAuthKey").
		Str("machine", m.Name).
		Str("ip", ip.String()).
		Msg("Successfully authenticated via AuthKey")
}<|MERGE_RESOLUTION|>--- conflicted
+++ resolved
@@ -423,12 +423,10 @@
 	m.RegisterMethod = "authKey"
 	db.Save(&m)
 
-<<<<<<< HEAD
 	h.updateMachineExpiry(&m) // TODO: do we want to do different expiry times for AuthKeys?
-=======
+  
 	pak.Used = true
 	db.Save(&pak)
->>>>>>> a9a1a8fb
 
 	resp.MachineAuthorized = true
 	resp.User = *pak.Namespace.toUser()
