--- conflicted
+++ resolved
@@ -88,18 +88,11 @@
 
 		_, err := client.GetNamespace(ctx, request)
 		if err != nil {
-<<<<<<< HEAD
-			ErrorOutput(
-				err,
-				fmt.Sprintf(
-					"Cannot destroy namespace: %s",
-					status.Convert(err).Message(),
-				),
-				output,
-			)
-=======
-			ErrorOutput(err, fmt.Sprintf("Error: %s", status.Convert(err).Message()), output)
->>>>>>> d2918edc
+			ErrorOutput(
+				err,
+				fmt.Sprintf("Error: %s", status.Convert(err).Message()),
+				output,
+			)
 			return
 		}
 
@@ -107,7 +100,10 @@
 		force, _ := cmd.Flags().GetBool("force")
 		if !force {
 			prompt := &survey.Confirm{
-				Message: fmt.Sprintf("Do you want to remove the namespace '%s' and any associated preauthkeys?", namespaceName),
+				Message: fmt.Sprintf(
+					"Do you want to remove the namespace '%s' and any associated preauthkeys?",
+					namespaceName,
+				),
 			}
 			err := survey.AskOne(prompt, &confirm)
 			if err != nil {
@@ -120,7 +116,14 @@
 
 			response, err := client.DeleteNamespace(ctx, request)
 			if err != nil {
-				ErrorOutput(err, fmt.Sprintf("Cannot destroy namespace: %s", status.Convert(err).Message()), output)
+				ErrorOutput(
+					err,
+					fmt.Sprintf(
+						"Cannot destroy namespace: %s",
+						status.Convert(err).Message(),
+					),
+					output,
+				)
 				return
 			}
 			SuccessOutput(response, "Namespace destroyed", output)
